module VectorField


using Makie
using LinearAlgebra
using DifferentialEquations
using ForwardDiff
using SymPy


# Supertype of ColorVectors (vectors with their colors, anchorPoints, etc).
abstract type ColorVector end


# Type of 2D ColorVector
mutable struct ColorVector2D <: ColorVector

    magnitude::Float64  # Full magnitude, computed by `norm` function
    direction::Point2f0  # Representation of the vector, decreased to better visualization
    anchorPoint::Point2f0  # Point in ℝ², start of the vector
    color::RGBf0  # The color of the vector in RGB format (0 - black, 1 - white)
    size::Float64  # The proportionality of size to the longest vector's magnitude

    #= Inner constructor, vector is non decreased direction representation,
        decreaser tells how much it should be decreased, point is an anchorPoint =#
    ColorVector2D(vector::Array{T, 1}, point::Point2f0, decreaser::Real) where T <: Real = new(norm(vector),
                                                                        Point2f0(normalize(vector)/decreaser),
                                                                        point, RGBf0(0, 0, 0), 1.0)

end


mutable struct ColorVector3D <: ColorVector

    magnitude::Float64  # Full magnitude, computed by `norm` function
    direction::Point3f0  # Representation of the vector, decreased to better visualization
    anchorPoint::Point3f0  # Point in ℝ³, start of the vector
    color::RGBf0  # The color of the vector in RGB format (0 - black, 1 - white)
    size::Float64  # The proportionality of size to the longest vector's magnitude

    #= Inner constructor, vector is non decreased direction representation,
        decreaser tells how much it should be decreased, point is and anchorPoint =#
    ColorVector3D(vector::Array{T, 1}, point::Point3f0, decreaser::Real) where T <: Real = new(norm(vector),
                                                                        Point3f0(normalize(vector)/decreaser),
                                                                        point, RGBf0(0, 0, 0), 1.0)

end


# Overwrite base methods for ColorVector to make sort possible on it
Base.isless(v::ColorVector, w::ColorVector) = v.magnitude < w.magnitude ? true : false
Base.isequal(v::ColorVector, w::ColorVector) = v.magnitude == w.magnitude ? true : false


# Change the size of vector to the proportion of longest vector's magnitude
function changeLength(v::ColorVector, longest::Real)

    v.size = v.magnitude / longest
    v.direction = v.direction * v.size
    return v

end


#= Change the size of vector to the proportion of longest vector's magnitude,
    green - shortest vectors; red - longest, positive; blue - longest, negative =#
function changeColor(v::ColorVector, longest::Real)

    v.color = v.direction[end] >= 0 ? RGBf0(v.size, 1-v.size, 0) : RGBf0(0, 1-v.size, v.size)
    return v

end


# Change the vectors to indicate their values (proportional magnitudes)
function differVectors(vectors::Array{T, 1})::Array{T, 1} where T <: ColorVector

    vectors = sort(vectors)
    vectors = changeLength.(vectors, vectors[end].magnitude)
    vectors = changeColor.(vectors, vectors[end].magnitude)
    return vectors

end


# Add vector to a plot with its parameters
function plotVector(vector::ColorVector, scene::Scene)

    arrows!(scene, [vector.anchorPoint], [vector.direction],
            arrowsize=0.05vector.size, linewidth=4vector.size,
            linecolor=vector.color, arrowcolor=vector.color)
    return scene

end


# Main function for 2D plotting
function field2D(f::Function, xbounds::Tuple{Real, Real}, ybounds::Tuple{Real, Real})

    # Create points in ℝ²
    points = [Point2f0(i, j) for i in LinRange(xbounds[1], xbounds[2], 20)
                             for j in LinRange(ybounds[1], ybounds[2], 20)]

    # Define new function; `f` that takes points in ℝ²
    pointf(p::Point2f0) = f(p[1], p[2])

    # Create vectors
    vectors = @. ColorVector2D(pointf(points), points, 10)
    vectors = differVectors(vectors)

    # Create a plot
    scene = Scene()
    plotVector.(vectors, scene)

    # Display and return the plot
    scene |> display
    return scene

end


# Example
field2D((x,y)->[y,x],(-1,1),(-1,1))


# Main fuction for 3D plotting
function field3D(f::Function, xbounds::Tuple{Real, Real}, ybounds::Tuple{Real, Real}, zbounds::Tuple{Real,Real})

    # Create points in ℝ³
    points = [Point3f0(i, j, k) for i in LinRange(xbounds[1], xbounds[2], 10)
                                for j in LinRange(ybounds[1], ybounds[2], 10)
                                for k in LinRange(zbounds[1], zbounds[2], 10)]

    # Define new function; `f` that takes points in ℝ³
    pointf(p::Point3f0) = f(p[1], p[2], p[3])

    # Create vectors
    vectors = @. ColorVector3D(pointf(points), points, 2)
    vectors = differVectors(vectors)

    # Create a plot
    scene = Scene()
    plotVector.(vectors, scene)

    # Display and return the plot
    scene |> display
    return scene

end


# Example
field3D((x,y,z)->[y*z,x*z,x*y],(-2,2),(-2,2),(-2,2))


# function for calculating position (x(t), y(t)) of an object
function position2D(Vx::Function, Vy::Function;
                    xy0::Array{Float64, 1} = [0, 0], # starting position
                    tspan::Tuple{Float64, Float64} = (0, 1), # time
                    timepoints::Integer = 100) # timepoints for interpolation

    # Define ∂x/∂t and ∂y/∂t
    function diffeqs(du,u, p, t)
        x,y = u
        du[1] = dx = Vx(x, y)
        du[2] = dy = Vy(x, y)
    end

    prob = ODEProblem(diffeqs, xy0, tspan)
    sol = solve(prob)
    ts = LinRange(tspan[1],tspan[2], timepoints)
    X, Y = sol(ts,idxs=1), sol(ts,idxs=2)
    return X, Y # X - Array of x coords, Y - Array of y coords
end

# Example
X, Y = position2D((x, y)->y, (x, y)->-x, xy0=[-0.5, 0.5], tspan=(0., 5.))
xk = X[end] # Current x position
yk = Y[end] # Current y position


# function for plotting trajectory based on calculations from "position2D"
function trajectory2D!(X::RecursiveArrayTools.AbstractDiffEqArray,
                       Y::RecursiveArrayTools.AbstractDiffEqArray;
                       xbounds::Tuple{Real, Real} = (-1, 1),
                       ybounds::Tuple{Real, Real} = (-1, 1),
                       linewidth::Real = 3)

    X = X[xbounds[1] .< X .< xbounds[2]]
    Y = Y[ybounds[1] .< Y .< ybounds[2]]

    # X and Y must have the same length for plotting
    cut = min(length(X), length(Y))
    X, Y = X[1:cut], Y[1:cut]
    ts = LinRange(0, cut, 10*cut) # range only for color gradient
    scatter!([X[end]], [Y[end]], markersize=xbounds[2]/20)
    lines!(X, Y, linewidth=linewidth, color=ts, colormap=:grayC) |> display
end

# Example

field2D((x,y)->[y,-x],(-2,2),(-2,2))
trajectory2D!(X, Y, xbounds=(-2,2), ybounds=(-2,2), linewidth=3)


# function for calculating position (x(t), y(t), z(t)) of an object
function position3D(Vx::Function, Vy::Function, Vz::Function;
                    xyz0::Array{Float64, 1} = [0, 0, 0], # starting position
                    tspan::Tuple{Float64, Float64} = (0, 1), # time
                    timepoints::Integer = 100) # timepoints for interpolation

    # Define ∂x/∂t, ∂y/∂t and ∂z/∂t
    function diffeqs(du,u, p, t)
        x,y,z = u
        du[1] = dx = Vx(x, y, z)
        du[2] = dy = Vy(x, y, z)
        du[3] = dz = Vz(x, y, z)
    end

    prob = ODEProblem(diffeqs, xyz0,tspan)
    sol = solve(prob)
    ts = LinRange(tspan[1], tspan[2], timepoints)
    X, Y, Z = sol(ts,idxs=1), sol(ts,idxs=2), sol(ts,idxs=3)
    return X, Y, Z # X - Array of x coords, Y, Z similarly
end

# Example

X, Y, Z = position3D((x,y,z)->2*x,(x,y,z)->-2*y,(x,y,z)->-2*z,
                    xyz0 = [0.5, 0.5, -2.], tspan=(0., 10.0),
                    timepoints=500)
xk2 = X[end] # Current x position
yk2 = Y[end] # Current y position
zk2 = Z[end] # Current z position


# function for plotting trajectory based on calculations from "position3D"
function trajectory3D!(X::RecursiveArrayTools.AbstractDiffEqArray,
                       Y::RecursiveArrayTools.AbstractDiffEqArray,
                       Z::RecursiveArrayTools.AbstractDiffEqArray;
                       xbounds::Tuple{Real, Real} = (-1, 1),
                       ybounds::Tuple{Real, Real} = (-1, 1),
                       zbounds::Tuple{Real, Real} = (-1, 1),
                       linewidth::Real = 3)

    X = X[xbounds[1] .< X .< xbounds[2]]
    Y = Y[ybounds[1] .< Y .< ybounds[2]]
    Z = Z[zbounds[1] .< Z .< zbounds[2]]

    # X, Y and Z must have the same length for plotting
    cut = min(length(X), length(Y), length(Z))
    X, Y, Z = X[1:cut], Y[1:cut], Z[1:cut]
    ts = LinRange(0, cut, 10*cut) # range only for color gradient
    meshscatter!([X[end]], [Y[end]], [Z[end]], markersize=xbounds[2]/20)
    lines!(X, Y, Z, linewidth=linewidth, color=ts, colormap=:grayC) |> display
end

# Example

field3D((x,y,z)->[2*x,-2*y,-2*z], (-2,2),(-2,2),(-2,2))
trajectory3D!(X, Y, Z, xbounds=(-2,2),ybounds=(-2,2),zbounds=(-2,2), linewidth=4)


# Plot a vector field from gradient of given two-variables function
function gradientField2D(f::Function, xbounds::Tuple{Real, Real}, ybounds::Tuple{Real, Real},
                         showContour::Bool=:true)

    # Create points from given intervals
    points = [Point2f0(i, j) for i in LinRange(xbounds[1], xbounds[2], 20)
                             for j in LinRange(ybounds[1], ybounds[2], 20)]

    # Define functions to calculate gradient
    vectorf(v::Vector) = f(v[1], v[2])
    ∇(p::Point2f0) = ForwardDiff.gradient(vectorf, [p...])

    # Create vectors with specified anchor points
    vectors = @. ColorVector2D(∇(points), points, 10)
    vectors = differVectors(vectors)

    # Create a plot
    scene = Scene()
    plotVector.(vectors, scene)

    # Plot contour, if needed
    if showContour
        contour!(LinRange(xbounds[1], xbounds[2], 100),
                 LinRange(ybounds[1], ybounds[2], 100),
                 f.(LinRange(xbounds[1], xbounds[2], 100), LinRange(ybounds[1], ybounds[2], 100)'))
    end

    # Display and return the plot
    scene |> display
    return scene

end


# Example
gradientField2D((x, y) -> x*exp(-x^2-y^2), (-2, 2), (-2, 2))


function gradientField3D(f::Function, xbounds::Tuple{Real, Real}, ybounds::Tuple{Real, Real},
                         zbounds::Tuple{Real, Real}, showContour::Bool=:true)

    # Create points from given intervals
    points = [Point3f0(i, j, k) for i in LinRange(xbounds[1], xbounds[2], 10)
                                for j in LinRange(ybounds[1], ybounds[2], 10)
                                for k in LinRange(zbounds[1], zbounds[2], 10)]

    # Define functions to calculate gradient
    vectorf(v::Vector) = f(v[1], v[2], v[3])
    ∇(p::Point3f0) = ForwardDiff.gradient(vectorf, [p...])

    # Create vectors with specified anchor points
    vectors = @. ColorVector3D(∇(points), points, 10)
    vectors = differVectors(vectors)

    # Create a plot
    scene = Scene()
    plotVector.(vectors, scene)

    # Display and return the plot
    scene |> display
    return scene

end

# Example
gradientField3D((x, y, z)->sin(x*y*z), (-1, 1), (-1, 1), (-1, 1))


<<<<<<< HEAD
function animate2D(scene::Scene,
                   X::RecursiveArrayTools.AbstractDiffEqArray,
                   Y::RecursiveArrayTools.AbstractDiffEqArray,
                   title::String;
                   xbounds::Tuple{Real, Real} = (-1, 1),
                   ybounds::Tuple{Real, Real} = (-1, 1),
                   linewidth::Real = 3,
                   fps::Integer=24)

    lines!(scene, [1])
    lines!(scene, [1])
    record(scene, title, 1:length(X)-1; framerate = fps) do i
       delete!(scene, scene[end])
       delete!(scene, scene[end])
       trajectory2D!(X[1:i], Y[1:i], xbounds=xbounds, ybounds=ybounds)
   end
end

# Example
s = field2D((x,y)->[sin(x)+sin(y), sin(x)-sin(y)], (-3,3),(-3,3))
X, Y = position2D((x, y)->sin(x)+sin(y), (x, y)->sin(x)-sin(y), xy0=[-0.3, 1], tspan=(0., 5.))
animate2D(s, X, Y, "Example.gif", xbounds=(-3, 3), ybounds=(-3, 3), fps=24)
=======
function divergence(position::Array{T, 1}, fx::Function, fy::Function,
                    fz=missing) where T <: Real

    vectorFunctions = []
    vectorFuncX(v::Vector) = fx(v...)
    vectorFuncY(v::Vector) = fy(v...)
    push!(vectorFunctions, vectorFuncX)
    push!(vectorFunctions, vectorFuncY)
    if typeof(fz) <: Function
        vectorFuncZ(v::Vector) = fz(v...)
        push!(vectorFunctions, vectorFuncZ)
    end

    return sum([ForwardDiff.gradient(func, position)[variable] for (variable, func) in enumerate(vectorFunctions)])

end


function curl(position::Array{T, 1}, fx::Function, fy::Function,
                fz=missing) where T <: Real

    vectorFuncX(v::Vector) = fx(v...)
    vectorFuncY(v::Vector) = fy(v...)
    if typeof(fz) <: Function
        vectorFuncZ(v::Vector) = fz(v...)
        return [ForwardDiff.gradient(vectorFuncZ, position)[2] - ForwardDiff.gradient(vectorFuncY, position)[3],
                ForwardDiff.gradient(vectorFuncX, position)[3] - ForwardDiff.gradient(vectorFuncZ, position)[1],
                ForwardDiff.gradient(vectorFuncY, position)[1] - ForwardDiff.gradient(vectorFuncX, position)[2]]
    else
        return [0, 0, ForwardDiff.gradient(vectorFuncY, position)[1] - ForwardDiff.gradient(vectorFuncX, position)[2]]
    end

end

>>>>>>> c7f80d96

end<|MERGE_RESOLUTION|>--- conflicted
+++ resolved
@@ -329,30 +329,6 @@
 gradientField3D((x, y, z)->sin(x*y*z), (-1, 1), (-1, 1), (-1, 1))
 
 
-<<<<<<< HEAD
-function animate2D(scene::Scene,
-                   X::RecursiveArrayTools.AbstractDiffEqArray,
-                   Y::RecursiveArrayTools.AbstractDiffEqArray,
-                   title::String;
-                   xbounds::Tuple{Real, Real} = (-1, 1),
-                   ybounds::Tuple{Real, Real} = (-1, 1),
-                   linewidth::Real = 3,
-                   fps::Integer=24)
-
-    lines!(scene, [1])
-    lines!(scene, [1])
-    record(scene, title, 1:length(X)-1; framerate = fps) do i
-       delete!(scene, scene[end])
-       delete!(scene, scene[end])
-       trajectory2D!(X[1:i], Y[1:i], xbounds=xbounds, ybounds=ybounds)
-   end
-end
-
-# Example
-s = field2D((x,y)->[sin(x)+sin(y), sin(x)-sin(y)], (-3,3),(-3,3))
-X, Y = position2D((x, y)->sin(x)+sin(y), (x, y)->sin(x)-sin(y), xy0=[-0.3, 1], tspan=(0., 5.))
-animate2D(s, X, Y, "Example.gif", xbounds=(-3, 3), ybounds=(-3, 3), fps=24)
-=======
 function divergence(position::Array{T, 1}, fx::Function, fy::Function,
                     fz=missing) where T <: Real
 
@@ -387,6 +363,28 @@
 
 end
 
->>>>>>> c7f80d96
+
+function animate2D(scene::Scene,
+                   X::RecursiveArrayTools.AbstractDiffEqArray,
+                   Y::RecursiveArrayTools.AbstractDiffEqArray,
+                   title::String;
+                   xbounds::Tuple{Real, Real} = (-1, 1),
+                   ybounds::Tuple{Real, Real} = (-1, 1),
+                   linewidth::Real = 3,
+                   fps::Integer=24)
+
+    lines!(scene, [1])
+    lines!(scene, [1])
+    record(scene, title, 1:length(X)-1; framerate = fps) do i
+       delete!(scene, scene[end])
+       delete!(scene, scene[end])
+       trajectory2D!(X[1:i], Y[1:i], xbounds=xbounds, ybounds=ybounds)
+   end
+end
+
+# Example
+s = field2D((x,y)->[sin(x)+sin(y), sin(x)-sin(y)], (-3,3),(-3,3))
+X, Y = position2D((x, y)->sin(x)+sin(y), (x, y)->sin(x)-sin(y), xy0=[-0.3, 1], tspan=(0., 5.))
+animate2D(s, X, Y, "Example.gif", xbounds=(-3, 3), ybounds=(-3, 3), fps=24)
 
 end