--- conflicted
+++ resolved
@@ -448,15 +448,6 @@
         X, Y = X[1:cut], Y[1:cut] # X and Y must have the same length for plotting
         push!(xys, (X, Y)) # Add particle's coordinates to main Array
     end
-<<<<<<< HEAD
-    record(scene, title, 1:length(X)-1; framerate = fps) do i
-          delete!(scene, scene[end])
-          delete!(scene, scene[end])
-          trajectory2D!(X[1:i], Y[1:i], xbounds=xbounds, ybounds=ybounds, linewidth=linewidth)
-   end
-end
-
-=======
 
     if showField
         scene = field2D(Fx, Fy, xbounds = xbounds, ybounds = ybounds)
@@ -489,7 +480,6 @@
 animate2DTEST((x, y)->y, (x, y)->-x, "Example2D.gif",
 xbounds=(-1, 1), ybounds=(-1, 1), startPoints=[[0.5, 0.5], [-0.5, 0.5], [0.6, 0.2], [-0.4, -0.4], [0.1, -0.1]], time=(0., 5.), showField=:true)
 
->>>>>>> 0d95a0ac
 
 function animate3D(
                    X::RecursiveArrayTools.AbstractDiffEqArray,
